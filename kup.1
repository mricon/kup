--- conflicted
+++ resolved
@@ -112,11 +112,9 @@
 Delete the file or directory \fIold_path\fP.  For a file, the
 \fI.sign\fP files are also deleted, and for compressed files, all the
 compression formats are deleted together.
-<<<<<<< HEAD
 .TP
 \fBls|dir\fP \fIpath...\fP
 Lists back the contents of one or more directories on the server.
-=======
 .SH PATHNAME HANDLING
 Remote (server) pathnames all need to be absolute paths, starting with
 a slash (/).  The sole exception is \fInew_path\fP for the \fBmv\fP
@@ -129,7 +127,6 @@
 is specified, if the \fIremote_path\fP ends in a slash then the
 final (filename) component of \fIlocal_file\fP will be appended to the
 final pathname.
->>>>>>> 185d3f3d
 .SH AUTHOR
 Written by H. Peter Anvin <hpa@zytor.com>.
 .SH COPYRIGHT
